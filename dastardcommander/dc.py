#!/usr/bin/env python3

"""
dastardcommander (dc.py)

A GUI client to operate and monitor the DASTARD server (Data Acquisition
System for Triggering, Analyzing, and Recording Data).

By Joe Fowler and Galen O'Neil
NIST Boulder Laboratories
May 2018 -
"""

# Non-Qt imports
import json
import socket
import subprocess
import sys
import os
import zmq

from collections import OrderedDict, defaultdict
import numpy as np
# Qt5 imports
import PyQt5.uic
from PyQt5 import QtCore, QtGui, QtWidgets
from PyQt5.QtCore import QSettings, pyqtSlot, QCoreApplication
from PyQt5.QtWidgets import QFileDialog

# User code imports
from . import rpc_client
from . import status_monitor
from . import trigger_config
from . import trigger_config_simple
from . import writing
from . import projectors
from . import observe
from . import workflow
__version__ = '0.2.3'

# Here is how you try to import compiled UI files and fall back to processing them
# at load time via PyQt5.uic. But for now, with frequent changes, let's process all
# at load time.
# try:
#     from dc_ui import Ui_MainWindow
# except ImportError:
#     Ui_MainWindow, _ = PyQt5.uic.loadUiType("dc.ui")
#
# TODO: don't process ui files at run-time, but compile them.
# note we now use PyQt5.uic.loadUi, but the principle remains that compiling these would speed startup

QCoreApplication.setOrganizationName("Quantum Sensors Group")
QCoreApplication.setOrganizationDomain("nist.gov")
QCoreApplication.setApplicationName("DastardCommander")


class MainWindow(QtWidgets.QMainWindow):
    def __init__(self, rpc_client, host, port, settings, parent=None):
        self.client = rpc_client
        self.client.setQtParent(self)
        self.host = host
        self.port = port
        self.settings = settings

        QtWidgets.QMainWindow.__init__(self, parent)
        self.setWindowIcon(QtGui.QIcon('dc.png'))
        PyQt5.uic.loadUi(os.path.join(os.path.dirname(__file__), "ui/dc.ui"), self)
        self.setWindowTitle("Dastard Commander %s    (connected to %s:%d)" %
                            (__version__, host, port))
        self.reconnect = False
        self.disconnectReason = ""
        self.disconnectButton.clicked.connect(lambda: self.closeReconnect("disconnect button"))
        self.actionDisconnect.triggered.connect(
            lambda: self.closeReconnect("disconnect menu item"))
        self.startStopButton.clicked.connect(self.startStop)
        self.dataSourcesStackedWidget.setCurrentIndex(self.dataSource.currentIndex())
        self.actionLoad_Projectors_Basis.triggered.connect(self.loadProjectorsBasis)
        self.actionLoad_Mix.triggered.connect(self.loadMix)
        self.actionPop_out_Observe.triggered.connect(self.popOutObserve)
        self.actionTDM_Autotune.triggered.connect(self.crateStartAndAutotune)
        self.actionAdvanced_Triggering.triggered.connect(lambda: self.setTriggerTabVisible(False))
        self.pushButton_sendEdgeMulti.clicked.connect(self.sendEdgeMulti)
        self.pushButton_sendMix.clicked.connect(self.sendMix)
        self.pushButton_sendExperimentStateLabel.clicked.connect(self.sendExperimentStateLabel)
        self.pushButton_pauseExperimental.clicked.connect(self.handlePauseExperimental)
        self.pushButton_unpauseExperimental.clicked.connect(self.handleUnpauseExperimental)
        self.sourceIsRunning = False
        self.sourceIsTDM = False
        self.cols = 0
        self.rows = 0
        self.streams = 0
        self.samplePeriod = 0
        self.lanceroCheckBoxes = {}
        self.updateLanceroCardChoices()
        parallel = settings.value("parallelStream", True, type=bool)
        self.buildLanceroFiberBoxes(8, parallel)
        self.triggerTab = trigger_config.TriggerConfig(None, self.client)
        self.tabTriggering.layout().addWidget(self.triggerTab)

        self.triggerTabSimple = trigger_config_simple.TriggerConfigSimple(None, self)
        self.tabTriggeringSimple.layout().addWidget(self.triggerTabSimple)
        self.tabTriggeringSimple.layout().addStretch()

        self.phaseResetSamplesBox.editingFinished.connect(self.slotPhaseResetUpdate)
        self.phaseResetMultiplierBox.editingFinished.connect(self.slotPhaseResetUpdate)
        self.triggerTab.recordLengthSpinBox.valueChanged.connect(self.slotPhaseResetUpdate)

        self.writingTab = writing.WritingControl(None, host, self.client)
        self.tabWriting.layout().addWidget(self.writingTab)

        self.observeWindow = observe.Observe(parent=None, host=host, client=self.client)
        self.observeTab = observe.Observe(parent=None, host=host, client=self.client)
        self.tabObserve.layout().addWidget(self.observeTab)
        self.triggerTab.changedTriggerStateSig.connect(self.observeTab.resetIntegration)
        self.triggerTab.changedTriggerStateSig.connect(self.observeWindow.resetIntegration)

        self.workflowTab = workflow.Workflow(self, parent=self.tabWorkflow)
        self.workflowTab.projectorsLoadedSig.connect(self.writingTab.checkBox_OFF.setChecked)

        self.microscopes = []
        self.last_messages = defaultdict(str)
        self.channel_names = []
        self.channel_prefixes = set()
        self.triggerTab.channel_names = self.channel_names
        self.observeTab.channel_names = self.channel_names
        self.observeWindow.channel_names = self.channel_names
        self.triggerTab.channel_prefixes = self.channel_prefixes
        self.workflowTab.channel_names = self.channel_names
        self.workflowTab.channel_prefixes = self.channel_prefixes
        self.launchMicroscopeButton.clicked.connect(self.launchMicroscope)
        self.killAllMicroscopesButton.clicked.connect(self.killAllMicroscopes)
        self.tabWidget.setEnabled(False)
        self.buildStatusBar()

        self.pushButton_initializeCrate.clicked.connect(self.crateInitialize)
        self.pushButton_startAndAutotune.clicked.connect(self.crateStartAndAutotune)

        # The ZMQ update monitor. Must run in its own QThread.
        self.nmsg = 0
        self.zmqthread = QtCore.QThread()
        self.zmqlistener = status_monitor.ZMQListener(host, port)
        self.zmqlistener.message.connect(self.updateReceived)

        # We don't want to make this request until the zmqthread is running.
        # So set it up as a slot to receive the thread's started message.
        def request_status():
            self.client.call("SourceControl.SendAllStatus", "dummy")

        self.zmqlistener.moveToThread(self.zmqthread)
        self.zmqthread.started.connect(request_status)
        self.zmqthread.started.connect(self.zmqlistener.loop)
        QtCore.QTimer.singleShot(0, self.zmqthread.start)

        # A timer to monitor for the heartbeat. If this ever times out, it's because
        # too long has elapsed without receiving a heartbeat from Dstard.  Then we
        # have to close the main window.
        self.hbTimer = QtCore.QTimer()
        self.hbTimer.timeout.connect(lambda: self.closeReconnect("missing heartbeat"))
        self.hbTimeout = 5000  # that is, 5000 ms
        self.hbTimer.start(self.hbTimeout)
        self.fullyConfigured = False

    @pyqtSlot(str, str)
    def updateReceived(self, topic, message):

        try:
            d = json.loads(message)
        except Exception as e:
            print("Error processing status message [topic,msg]: '%s', '%s'" % (
                topic, message))
            print("Error is: %s" % e)
            return

        quietTopics = set(["TRIGGERRATE", "NUMBERWRITTEN",
                           "EXTERNALTRIGGER", "DATADROP"])  # add "ALIVE"
        if topic not in quietTopics or self.nmsg < 15:
            print("%s %5d: %s" % (topic, self.nmsg, d))
        if self.nmsg == 15:
            print("For message 15+, suppressing {} messages.".format(quietTopics))

        if topic == "ALIVE":
            self.heartbeat(d)

        elif topic == "CURRENTTIME":
            print("CurrentTime message: '%s'" % message)

        elif topic == "TRIGGERRATE":
            self.observeTab.handleTriggerRateMessage(d)
            self.observeWindow.handleTriggerRateMessage(d)

        # All other messages are ignored if they haven't changed
        elif not self.last_messages[topic] == message:
            if topic == "STATUS":
                is_running = d["Running"]
                self._setGuiRunning(is_running)
                self.triggerTab.updateRecordLengthsFromServer(d["Nsamples"], d["Npresamp"])
                self.triggerTabSimple.handleNsamplesNpresamplesMessage(d["Nsamples"], d["Npresamp"])
                self.workflowTab.handleStatusUpdate(d)

                source = d["SourceName"]
                nchan = d["Nchannels"]
                self.samplePeriod = d["SamplePeriod"]

                self.sourceIsTDM = (source == "Lancero")
                if source == "Triangles":
                    self.dataSource.setCurrentIndex(0)
                    self.triangleNchan.setValue(nchan)
                elif source == "SimPulses":
                    self.dataSource.setCurrentIndex(1)
                    self.simPulseNchan.setValue(nchan)
                elif source == "Lancero":
                    self.dataSource.setCurrentIndex(2)
                elif source == "Roach":
                    self.dataSource.setCurrentIndex(3)
                elif source == "Abaco":
                    self.dataSource.setCurrentIndex(4)
                if is_running:
                    groups_info = d["ChanGroups"]
                    ngroups = len(groups_info)
                    # in principle chan per group can vary, we ignore that until it happens
                    nrow = groups_info[0]["Nchan"]
                else:
                    groups_info = None
                    ngroups = None
                    nrow = None
                self.updateStatusBar(is_running, source, ngroups, nrow)
                self.observeTab.handleStatusUpdate(is_running, source, ngroups, nrow)
                self.observeWindow.handleStatusUpdate(is_running, source, ngroups, nrow)

            elif topic == "TRIGGER":
                self.triggerTab.handleTriggerMessage(d)
                self.triggerTabSimple.handleTriggerMessage(d, self.nmsg)

            elif topic == "WRITING":
                self.writingTab.handleWritingMessage(d)
                self.workflowTab.handleWritingMessage(d)
                self.observeTab.handleWritingMessage(d)

            elif topic == "TRIANGLE":
                self.triangleNchan.setValue(d["Nchan"])
                self.triangleSampleRate.setValue(d["SampleRate"])
                self.triangleMinimum.setValue(d["Min"])
                self.triangleMaximum.setValue(d["Max"])

            elif topic == "SIMPULSE":
                self.simPulseNchan.setValue(d["Nchan"])
                self.simPulseBaseline.setValue(d["Pedestal"])
                self.simPulseSampleRate.setValue(d["SampleRate"])
                self.simPulseSamplesPerPulse.setValue(d["Nsamp"])
                a = d["Amplitudes"]
                if a is None or len(a) == 0:
                    a = [10000.0]
                self.simPulseAmplitude.setValue(a[0])

            elif topic == "LANCERO":
                self.updateLanceroCardChoices(d["DastardOutput"]["AvailableCards"])
                mask = d["FiberMask"]
                for k, v in list(self.fiberBoxes.items()):
                    v.setChecked(mask & (1 << k))
                ns = d["DastardOutput"]["Nsamp"]
                if ns > 0 and ns <= 16:
                    self.nsampSpinBox.setValue(ns)

            elif topic == "ROACH":
                self.updateRoachSettings(d)

            elif topic == "ABACO":
                self.updateAbacoCardChoices(d["AvailableCards"])
                self.activateUDPsources(d["HostPortUDP"])
                self.fillPhaseResetInfo(d["Unwrapping"], d["UnwrapResetSamp"])

            elif topic == "CHANNELNAMES":
                self.channel_names[:] = []   # Careful: don't replace the variable
                self.channel_prefixes.clear()
                for name in d:
                    self.channel_names.append(name)
                    prefix = name.rstrip("1234567890")
                    self.channel_prefixes.add(prefix)
                print("New channames: ", self.channel_names)
                if self.sourceIsTDM:
                    self.triggerTab.channelChooserBox.setCurrentIndex(2)
                else:
                    self.triggerTab.channelChooserBox.setCurrentIndex(1)
                self.triggerTab.channelChooserChanged()

            elif topic == "TRIGCOUPLING":
                self.triggerTab.handleTrigCoupling(d)
                self.triggerTabSimple.handleTriggerMessage(d, self.nmsg)

            elif topic == "NUMBERWRITTEN":
                self.writingTab.handleNumberWritten(d)
                self.workflowTab.handleNumberWritten(d)

            elif topic == "NEWDASTARD":
                if self.fullyConfigured:
                    self.fullyConfigured = False
                    self.closeReconnect("New Dastard started")

            elif topic == "TESMAP":
                self.observeTab.handleTESMap(d)
                self.observeWindow.handleTESMap(d)

            elif topic == "TESMAPFILE":
                self.observeTab.handleTESMapFile(d)
                self.observeWindow.handleTESMapFile(d)

            elif topic == "MIX":
                # We only permit setting a single, common mix value from DC, so
                # we have to convert a variety of mixes to a single representative value.
                try:
                    mix = d[1]
                    self.doubleSpinBox_MixFraction.setValue(mix)
                except Exception as e:
                    print("Could not set mix; selecting 0")
                    self.doubleSpinBox_MixFraction.setValue(0.0)

            elif topic == "EXTERNALTRIGGER":
                self.observeTab.handleExternalTriggerMessage(d)
                self.observeWindow.handleExternalTriggerMessage(d)

            else:
                print("%s is not a topic we handle yet." % topic)

        self.nmsg += 1
        self.last_messages[topic] = message

        # Enable the window once the following message types have been received
        require = ("TRIANGLE", "SIMPULSE", "LANCERO", "ABACO")
        allseen = True
        for k in require:
            if k not in self.last_messages:
                allseen = False
                break
        if allseen:
            self.fullyConfigured = True
            self.tabWidget.setEnabled(True)

    def buildStatusBar(self):
        self.statusMainLabel = QtWidgets.QLabel("Server not running. ")
        self.statusFreshLabel = QtWidgets.QLabel("")
        sb = self.statusBar()
        sb.addWidget(self.statusMainLabel)
        sb.addWidget(self.statusFreshLabel)

    def updateStatusBar(self, is_running, source_name, ngroups, nrows):

        if is_running:
            sp = self.samplePeriod
            if sp < 1000:
                per = f"{sp} ns"
            elif sp < 10000:
                per = "{:.3f} µs".format(sp/1000)
            elif sp < 100000:
                per = "{:.2f} µs".format(sp/1000)
            elif sp < 1000000:
                per = "{:.1f} µs".format(sp/1000)
            else:
                per = "{:.3f} ms".format(sp/1e6)
            status = f"{source_name} active: sample period {per}, {ngroups} groups x {nrows} chans per group."
        else:
            status = "Data source stopped."
        self.statusMainLabel.setText(status)

    def heartbeat(self, hb):
        # Keep window open another 5 seconds
        self.hbTimer.start(self.hbTimeout)

        mb = hb["DataMB"]
        hwmb = hb["HWactualMB"]
        t = float(hb["Time"])

        def color(c, bg=None):
            ss = "QLabel { color : %s; }" % c
            if bg is not None:
                ss = "QLabel { color : %s; background-color : %s }" % (c, bg)
            self.statusFreshLabel.setStyleSheet(ss)

        if mb <= 0:
            # No data is okay...unless server says it's running!
            if self.sourceIsRunning:
                self.statusFreshLabel.setText("no fresh data")
                color("white", bg="red")
            else:
                self.statusFreshLabel.setText("")

        elif t <= 0:
            self.statusFreshLabel.setText("%7.3f MB in 0 s??" % mb)
            color("red")
        else:
            rate = mb / t
            if hwmb == mb:
                self.statusFreshLabel.setText("%7.3f MB/s" % rate)
                color("green")
            else:
                hwrate = hwmb / t
                self.statusFreshLabel.setText(
                    "%7.3f MB/s received (%7.3f processed)" % (hwrate, rate))
                color("orange")

    @pyqtSlot()
    def closeEvent(self, event):
        """Cleanly close the zmqlistener and block certain signals in the
        trigger config widget."""
        self.triggerTab._closing()
        self.zmqlistener.running = False
        self.zmqthread.quit()
        self.zmqthread.wait()
        event.accept()
        self.observeWindow.hide()  # prevents close hanging due to still visible observeWindow

    @pyqtSlot()
    def launchMicroscope(self):
        """Launch one instance of microscope. It must be on $PATH."""
        try:
            args = ["microscope"]
            if not self.sourceIsTDM:
                args.append("--no-error-channel")
            args.append("tcp://%s:%d" % (self.host, self.port+2))
            sps = subprocess.Popen(args)
            self.microscopes.append(sps)
        except OSError as e:
            print("Could not launch microscope. Is it in your path?")
            print("Error is: ", e)

    @pyqtSlot()
    def killAllMicroscopes(self):
        """Terminate all instances of microscope launched by this program."""
        while True:
            try:
                m = self.microscopes.pop()
                m.terminate()
            except IndexError:
                return

    def updateRoachSettings(self, settings):
        rates = settings["Rates"]
        if rates is not None:
            rateguis = (self.roachFrameRateDoubleSpinBox_1,
                        self.roachFrameRateDoubleSpinBox_2)
            for r, rategui in zip(rates, rateguis):
                rategui.setValue(r)

        hosts = settings["HostPort"]
        if hosts is not None:
            ips = (self.roachIPLineEdit_1, self.roachIPLineEdit_2)
            ports = (self.roachPortSpinBox_1, self.roachPortSpinBox_2)
            for hostport, ipgui, portgui in zip(hosts, ips, ports):
                parts = hostport.split(":")
                if len(parts) == 2:
                    ipgui.setText(parts[0])
                    portgui.setValue(int(parts[1]))
                else:
                    print("Could not parse hostport='%s'" % hostport)

    @pyqtSlot()
    def toggledRoachDeviceActive(self):
        a1 = self.roachDeviceCheckBox_1.isChecked()
        a2 = self.roachDeviceCheckBox_2.isChecked()
        self.roachIPLineEdit_1.setEnabled(a1)
        self.roachPortSpinBox_1.setEnabled(a1)
        self.roachFrameRateDoubleSpinBox_1.setEnabled(a1)
        self.roachIPLineEdit_2.setEnabled(a2)
        self.roachPortSpinBox_2.setEnabled(a2)
        self.roachFrameRateDoubleSpinBox_2.setEnabled(a2)

    def updateLanceroCardChoices(self, cards=None):
        """Build the check boxes to specify which Lancero cards to use.
        cards is a list of integers: which cards are available on the sever"""

        layout = self.lanceroChooserLayout
        # Empty the layout
        while True:
            item = layout.takeAt(0)
            if item is None:
                break
            del item

        self.lanceroCheckBoxes = {}
        self.lanceroDelays = {}
        if cards is None:
            cards = []
        if len(cards) == 0:
            self.noLanceroLabel.show()
        else:
            self.noLanceroLabel.hide()
            layout.addWidget(QtWidgets.QLabel("Card number"), 0, 0)
            layout.addWidget(QtWidgets.QLabel("Card delay"), 0, 1)

        narrow = QtWidgets.QSizePolicy()
        narrow.setHorizontalStretch(2)
        wide = QtWidgets.QSizePolicy()
        wide.setHorizontalStretch(10)

        for i, c in enumerate(cards):
            cb = QtWidgets.QCheckBox("lancero %d" % c)
            cb.setChecked(True)
            cb.setSizePolicy(wide)
            self.lanceroCheckBoxes[c] = cb
            layout.addWidget(cb, i+1, 0)
            sb = QtWidgets.QSpinBox()
            sb.setMinimum(0)
            sb.setMaximum(40)
            sb.setValue(1)
            sb.setSizePolicy(narrow)
            sb.setToolTip("Card delay for card %d" % c)
            self.lanceroDelays[c] = sb
            layout.addWidget(sb, i+1, 1)

    def updateAbacoCardChoices(self, cards=None):
        """Build the check boxes to specify which Abaco cards to use.
        cards is a list of integers: which cards are available on the sever"""

        TEST_CARD_NUMBER = 3
        layout = self.shmChooserLayout
        # Empty the layout
        while True:
            item = layout.takeAt(0)
            if item is None:
                break
            del item

        self.abacoCheckBoxes = {}
        if cards is None:
            cards = []
        if len(cards) == 0:
            self.noAbacoLabel.show()
        else:
            self.noAbacoLabel.hide()
            layout.addWidget(QtWidgets.QLabel("Card number:"), 0, 0)

        narrow = QtWidgets.QSizePolicy()
        narrow.setHorizontalStretch(2)
        wide = QtWidgets.QSizePolicy()
        wide.setHorizontalStretch(10)

        for i, c in enumerate(cards):
            checkText = "abaco %d" % c
            if c == TEST_CARD_NUMBER:
                checkText += " (test data)"
            cb = QtWidgets.QCheckBox(checkText)
            cb.setToolTip("Ring buffer shm:xdma%d_c2h_0_buffer exists" % c)
            cb.setChecked(True)
            cb.setSizePolicy(wide)
            self.abacoCheckBoxes[c] = cb
            layout.addWidget(cb, i+1, 0)

    def activateUDPsources(self, sources):
        """Given sources=["localhost:4000"] or similar, find GUI entries that matches elements
        of the list. If none, change GUI entries (from top to bottom) to match. Activate the check
        box for all sources in the `sources` argument."""
        self.udpActive1.setChecked(False)
        self.udpActive2.setChecked(False)
        self.udpActive3.setChecked(False)
        self.udpActive4.setChecked(False)
        if sources is None:
            return
        unperturbed_guis = [1, 2, 3, 4]
        sources_to_insert = []
        if len(sources) > 4:
            print("UDP sources '%s' is too long. Truncating to 4 sources".format(sources))
            sources = sources[:4]

        localsynonyms = ("127.0.0.1", "localhost", "localhost.local")
        for text in sources:
            parts = text.split(":")
            if len(parts) != 2:
                print("Could not parse '%s' as host:port".format(text))
                return
            host, port = parts[0], int(parts[1])
            found = False
            for id in unperturbed_guis:
                guihost = self.__dict__["udpHost%d" % id].text()
                guiport = self.__dict__["udpPort%d" % id].value()
                if guiport != port:
                    continue
                if guihost == host or (guihost in localsynonyms and host in localsynonyms):
                    self.__dict__["udpActive%d" % id].setChecked(True)
                    found = True
                    unperturbed_guis.remove(id)
                    break
            if not found:
                sources_to_insert.append((host, port))
        for id, (host, port) in zip(unperturbed_guis, sources_to_insert):
            self.__dict__["udpActive%d" % id].setChecked(True)
            self.__dict__["udpHost%d" % id].setText(host)
            self.__dict__["udpPort%d" % id].setValue(port)

    def fillPhaseResetInfo(self, unwrapping, unwrapResetSamp):
        self.neverUnwrapCheck.setChecked(not unwrapping)
        self.phaseResetSamplesBox.setValue(unwrapResetSamp)

    @pyqtSlot()
    def slotPhaseResetUpdate(self):
        sender = self.sender()
        if sender == self.phaseResetSamplesBox:
            ratio = self.phaseResetSamplesBox.value() / self.triggerTab.recordLengthSpinBox.value()
            self.phaseResetMultiplierBox.setValue(ratio)
        elif sender == self.phaseResetMultiplierBox:
            ns = self.phaseResetMultiplierBox.value() * self.triggerTab.recordLengthSpinBox.value()
            self.phaseResetSamplesBox.setValue(int(ns+0.5))
        elif sender == self.triggerTab.recordLengthSpinBox:
            reclen = self.triggerTab.recordLengthSpinBox.value()
            ratio = self.phaseResetSamplesBox.value() / reclen
            self.phaseResetMultiplierBox.setValue(ratio)

    def buildLanceroFiberBoxes(self, nfibers, parallelStreaming):
        """Build the check boxes to specify which fibers to use."""
        layout = self.lanceroFiberLayout
        self.fiberBoxes = {}
        for i in range(nfibers):
            box = QtWidgets.QCheckBox("%d" % (i+nfibers))
            layout.addWidget(box, i, 1)
            self.fiberBoxes[i+nfibers] = box

            box = QtWidgets.QCheckBox("%d" % i)
            layout.addWidget(box, i, 0)
            self.fiberBoxes[i] = box

        def setAll(value):
            for box in list(self.fiberBoxes.values()):
                box.setChecked(value)

        def checkAll():
            setAll(True)

        def clearAll():
            setAll(False)

        self.allFibersButton.clicked.connect(checkAll)
        self.noFibersButton.clicked.connect(clearAll)
        self.roachDeviceCheckBox_1.toggled.connect(self.toggledRoachDeviceActive)
        self.roachDeviceCheckBox_2.toggled.connect(self.toggledRoachDeviceActive)

        self.parallelStreaming.setChecked(parallelStreaming)
        if parallelStreaming:
            self.toggleParallelStreaming(self.parallelStreaming.isChecked())
        self.parallelStreaming.toggled.connect(self.toggleParallelStreaming)

    @pyqtSlot(bool)
    def toggleParallelStreaming(self, parallelStream):
        """Make the parallel streaming connection between boxes."""
        nfibers = len(self.fiberBoxes)
        npairs = nfibers//2
        if parallelStream:
            for i in range(npairs):
                box1 = self.fiberBoxes[i]
                box2 = self.fiberBoxes[i+npairs]
                either = box1.isChecked() or box2.isChecked()
                box1.setChecked(either)
                box2.setChecked(either)
                box1.toggled.connect(box2.setChecked)
                box2.toggled.connect(box1.setChecked)
        else:
            for i in range(npairs):
                box1 = self.fiberBoxes[i]
                box2 = self.fiberBoxes[i+npairs]
                box1.toggled.disconnect()
                box2.toggled.disconnect()
        self.settings.setValue("parallelStream", parallelStream)

    @pyqtSlot(str)
    def closeReconnect(self, disconnectReason):
        """Close the main window, but don't quit. Instead, ask for a new Dastard connection.
        Display the disconnection reason."""
        print("disconnecting because: {}".format(disconnectReason))
        self.disconnectReason = disconnectReason
        self.reconnect = True
        self.close()

    def close(self):
        """Close the main window and also the client connection to a Dastard process."""
        self.hbTimer.stop()
        if self.client is not None:
            self.client.close()
        self.client = None
        QtWidgets.QMainWindow.close(self)

    @pyqtSlot()
    def startStop(self):
        """Slot to handle pressing the Start/Stop data button."""
        if self.sourceIsRunning:
            okay = self._stop()
            self._setGuiRunning(False)
            # I think we want to do this even if stop failed, because it's usually due to an already stopped source?
        else:
            okay = self._start()
            if okay:
                self._setGuiRunning(True)

    def _stop(self):
        okay, error = self.client.call("SourceControl.Stop", "")
        if not okay:
            print("Could not Stop data")
            return False
        print("Stopping Data")
        return True

    def _setGuiRunning(self, running):
        was_running = self.sourceIsRunning
        self.sourceIsRunning = running
        label = "Start Data"
        if running:
            label = "Stop Data"
            self.triggerTab.isTDM(self.sourceIsTDM)
        self.startStopButton.setText(label)
        self.dataSource.setEnabled(not running)
        self.dataSourcesStackedWidget.setEnabled(not running)
        self.tabTriggering.setEnabled(running)
        self.launchMicroscopeButton.setEnabled(running)
        if running and not was_running:
            self.tabWidget.setCurrentWidget(self.tabTriggeringSimple)

        runningTDM = running and self.sourceIsTDM
        self.triggerTab.coupleFBToErrCheckBox.setEnabled(runningTDM)
        self.triggerTab.coupleErrToFBCheckBox.setEnabled(runningTDM)
        self.triggerTab.coupleFBToErrCheckBox.setChecked(False)
        self.triggerTab.coupleErrToFBCheckBox.setChecked(False)

    def _start(self):
        self.sourceIsTDM = False
        sourceID = self.dataSource.currentIndex()
        if sourceID == 0:
            return self._startTriangle()
        elif sourceID == 1:
            return self._startSimPulse()
        elif sourceID == 2:
            result = self._startLancero()
            if result:
                self.sourceIsTDM = True
            return result
        elif sourceID == 3:
            result = self._startRoach()
            return result
        elif sourceID == 4:
            result = self._startAbaco()
            return result
        else:
            raise ValueError("invalid sourceID. have {}, want 0,1,2,3 or 4".format(sourceID))

    def _startTriangle(self):
        config = {
            "Nchan": self.triangleNchan.value(),
            "SampleRate": self.triangleSampleRate.value(),
            "Max": self.triangleMaximum.value(),
            "Min": self.triangleMinimum.value(),
        }
        okay, error = self.client.call("SourceControl.ConfigureTriangleSource", config)
        if not okay:
            print("Could not ConfigureTriangleSource")
            return False
        okay, error = self.client.call("SourceControl.Start", "TRIANGLESOURCE")
        if not okay:
            print("Could not Start Triangle ")
            return False
        print("Starting Triangle")
        return True

    def _startSimPulse(self):
        a0 = self.simPulseAmplitude.value()
        amps = [a0, a0*0.8, a0*0.6]
        config = {
            "Nchan": self.simPulseNchan.value(),
            "SampleRate": self.simPulseSampleRate.value(),
            "Amplitudes": amps,
            "Pedestal": self.simPulseBaseline.value(),
            "Nsamp": self.simPulseSamplesPerPulse.value(),
        }
        okay, error = self.client.call("SourceControl.ConfigureSimPulseSource", config)
        if not okay:
            print("Could not ConfigureSimPulseSource")
            return False
        okay, error = self.client.call("SourceControl.Start", "SIMPULSESOURCE")
        if not okay:
            print("Could not Start SimPulse")
            return False
        print("Starting Sim Pulses")
        return True

    def _startLancero(self):
        mask = 0
        for k, v in list(self.fiberBoxes.items()):
            if v.isChecked():
                mask |= (1 << k)
        print("Fiber mask: 0x%4.4x" % mask)
        clock = 125
        if self.lanceroClock50Button.isChecked():
            clock = 50
        nsamp = self.nsampSpinBox.value()

        activate = []
        delays = []
        for k, v in list(self.lanceroCheckBoxes.items()):
            if v.isChecked():
                activate.append(k)
                delays.append(self.lanceroDelays[k].value())

        chansep_columns = 0
        chansep_cards = 0
        firstrow = 1
        if self.channels1kcardbutton.isChecked():
            chansep_cards = 1000
        if self.channels10kcard1kcolButton.isChecked():
            chansep_cards = 10000
            chansep_columns = 1000
            firstrow = self.firstRowSpinBox.value()

        config = {
            "FiberMask": mask,
            "ClockMHz": clock,
            "CardDelay": delays,
            "Nsamp": nsamp,
            "FirstRow": firstrow,
            "ChanSepCards": chansep_cards,
            "ChanSepColumns": chansep_columns,
            "ActiveCards": activate,
            "AvailableCards": [],   # This is filled in only by server, not us.
        }
        print("START LANCERO CONFIG")
        print(config)
        okay, error = self.client.call(
            "SourceControl.ConfigureLanceroSource", config, errorBox=True)
        if not okay:
            return False
        okay, error = self.client.call(
            "SourceControl.Start", "LANCEROSOURCE", errorBox=True, throwError=False)
        if not okay:
            return False
        self.triggerTab.coupleFBToErrCheckBox.setEnabled(True)
        self.triggerTab.coupleErrToFBCheckBox.setEnabled(True)
        self.triggerTab.coupleFBToErrCheckBox.setChecked(False)
        self.triggerTab.coupleErrToFBCheckBox.setChecked(False)
        return True

    def _startRoach(self):
        config = {
            "HostPort": [],
            "Rates": []
        }
        for id in (1, 2):
            if not self.__dict__["roachDeviceCheckBox_%d" % id].isChecked():
                continue
            ipwidget = self.__dict__["roachIPLineEdit_%d" % id]
            portwidget = self.__dict__["roachPortSpinBox_%d" % id]
            ratewidget = self.__dict__["roachFrameRateDoubleSpinBox_%d" % id]
            hostport = "%s:%d" % (ipwidget.text(), portwidget.value())
            rate = ratewidget.value()
            config["HostPort"].append(hostport)
            config["Rates"].append(rate)
        okay, error = self.client.call("SourceControl.ConfigureRoachSource", config)
        if not okay:
            print("Could not ConfigureRoachSource")
            return False
        okay, error = self.client.call("SourceControl.Start", "ROACHSOURCE")
        if not okay:
            print("Could not Start ROACH")
            return False
        print("Starting ROACH")
        return True

    def _startAbaco(self):
        activate = []
        for k, v in list(self.abacoCheckBoxes.items()):
            if v.isChecked():
                activate.append(k)

        if self.unwrapBiasSlider.value() == 3:
            bias = +1
        elif self.unwrapBiasSlider.value() == 1:
            bias = -1
        else:
            bias = 0
        config = {
            "ActiveCards": activate,
            "AvailableCards": [],   # This is filled in only by server, not us.
            "Unwrapping": not self.neverUnwrapCheck.isChecked(),
            "UnwrapResetSamp": self.phaseResetSamplesBox.value(),
<<<<<<< HEAD
            "Bias": bias
=======
            "HostPortUDP": []
>>>>>>> ec2a00df
        }
        for id in (1, 2, 3, 4):
            if not self.__dict__["udpActive%d" % id].isChecked():
                continue
            ipwidget = self.__dict__["udpHost%d" % id]
            portwidget = self.__dict__["udpPort%d" % id]
            hostport = "%s:%d" % (ipwidget.text(), portwidget.value())
            config["HostPortUDP"].append(hostport)

        okay, error = self.client.call("SourceControl.ConfigureAbacoSource", config)
        if not okay:
            print("Could not ConfigureAbacoSource")
            return False
        okay, error = self.client.call("SourceControl.Start", "ABACOSOURCE")
        if not okay:
            print("Could not Start Abaco")
            return False
        print("Starting Abaco")
        return True

    @pyqtSlot()
    def loadProjectorsBasis(self):
        if not hasattr(self, "lastdir"):
            startdir = os.path.expanduser("~")
        else:
            startdir = self.lastdir
        fileName = projectors.getFileNameWithDialog(qtparent=self, startdir=startdir)
        if fileName:
            self.lastdir = os.path.dirname(fileName)
            projectors.sendProjectors(self, fileName, self.channel_names, self.client)

    @pyqtSlot()
    def loadMix(self):
        options = QFileDialog.Options()
        if not hasattr(self, "lastdir_mix"):
            dir = os.path.expanduser("~/.cringe")
        else:
            dir = self.lastdir_mix
        fileName, _ = QFileDialog.getOpenFileName(
            self, "Find Projectors Basis file", dir,
            "Mix Files (*.npy);;All Files (*)", options=options)
        if fileName:
            self.lastdir_mix = os.path.dirname(fileName)
            print("opening: {}".format(fileName))
            mixFractions = np.load(fileName)
            mixFractions[np.isnan(mixFractions)] = 0
            print("mixFractions.shape = {}".format(mixFractions.shape))
            config = {"ChannelIndices":  np.arange(1, mixFractions.size*2, 2).tolist(),
                      "MixFractions": mixFractions.flatten().tolist()}
            okay, error = self.client.call(
                "SourceControl.ConfigureMixFraction", config, verbose=True, throwError=False)

    @pyqtSlot()
    def popOutObserve(self):
        self.observeWindow.show()

    @pyqtSlot()
    def sendEdgeMulti(self):
        # first send the trigger mesage for all channels
        config = {
            "ChannelIndices": list(range(len(self.channel_names))),
            "EdgeMulti": self.checkBox_EdgeMulti.isChecked(),
            "EdgeRising": self.checkBox_EdgeMulti.isChecked(),
            "EdgeTrigger": self.checkBox_EdgeMulti.isChecked(),
            "EdgeMultiNoise": self.checkBox_EdgeMultiNoise.isChecked(),
            "EdgeMultiMakeShortRecords": self.checkBox_EdgeMultiMakeShortRecords.isChecked(),
            "EdgeMultiMakeContaminatedRecords": self.checkBox_EdgeMultiMakeContaminatedRecords.isChecked(),
            "EdgeMultiVerifyNMonotone": self.spinBox_EdgeMultiVerifyNMonotone.value(),
            "EdgeLevel": self.spinBox_EdgeLevel.value()
        }
        self.client.call("SourceControl.ConfigureTriggers", config)

        # Reset trigger on even-numbered channels if source is TDM and the relevant
        # check box ("Trigger on Error Channels") isn't checked.
        omitEvenChannels = (self.sourceIsTDM and not
                            self.checkBox_edgeMultiTriggerOnError.isChecked())
        if omitEvenChannels:
            config = {"ChannelIndices": list(range(0, len(self.channel_names), 2))}
            self.client.call("SourceControl.ConfigureTriggers", config)

    @pyqtSlot()
    def sendMix(self):
        print("sendMIX***********")
        mixFraction = self.doubleSpinBox_MixFraction.value()
        channels = [i for i in range(1, len(self.channel_names), 2)]  # only odd channels get mix
        mixFractions = [mixFraction for _ in range(len(channels))]
        config = {
            "ChannelIndices": channels,
            "MixFractions": mixFractions
        }
        try:
            self.client.call("SourceControl.ConfigureMixFraction", config)
            print("experimental mix config")
            print(config)
        except Exception as e:
            print("Could not set mix: {}".format(e))

    @pyqtSlot()
    def sendExperimentStateLabel(self):
        config = {
            "Label": self.lineEdit_experimentStateLabel.text(),
        }
        self.client.call("SourceControl.SetExperimentStateLabel", config)

    @pyqtSlot()
    def handlePauseExperimental(self):
        config = {
            "Request": "Pause"
        }
        self.client.call("SourceControl.WriteControl", config)

    @pyqtSlot()
    def handleUnpauseExperimental(self):
        config = {
            "Request": "Unpause "+self.lineEdit_unpauseExperimentalLabel.text()
        }
        self.client.call("SourceControl.WriteControl", config)

    def _cringeCommand(self, command):
        cringe_address = "localhost"
        cringe_port = 5509
        ctx = zmq.Context()  # just create a new context each time so we dont need to keep track of it
        cringe = ctx.socket(zmq.REQ)
        cringe.LINGER = 0  # ms
        cringe.RCVTIMEO = 30*1000  # ms
        cringe_addr = f"tcp://{cringe_address}:{cringe_port}"
        cringe.connect(cringe_addr)
        print(f"connect to cringe at {cringe_addr}")
        cringe.send_string(command)
        print(f"sent `{command}` to cringe")
        try:
            reply = cringe.recv().decode()  # this blocks until cringe replies, or until RCVTIMEO
            print(f"reply `{reply}` from cringe")
            message = f"reply={reply}"
            success = True
        except zmq.Again:
            message = f"Socket timeout, timeout = {cringe.RCVTIMEO/1000} s"
            print(message)
            success = False
        if not success:
            resultBox = QtWidgets.QMessageBox(self)
            resultBox.setText(f"Cringe Control Error\ncommand={command}\n{message}")
            resultBox.setWindowTitle("Cringe Control Error")
            # The above line doesn't work on mac, from qt docs "On macOS, the window
            # title is ignored (as required by the macOS Guidelines)."
            resultBox.show()

    def crateInitialize(self):
        self._cringeCommand("SETUP_CRATE")

    def crateStartAndAutotune(self):
        print("crateStartAndAutotune")
        if not self.sourceIsRunning:
            print("starting lancero")
            success = self._start()  # _startLancero wont set self.sourceIsTDM
            if not success:
                print("failed to start lancero, return early from crateStartAndAutotune")
                return
            wait_ms = 500
        else:
            print("lancero already started, not starting")
            wait_ms = 0
        # wait a bit for dastard to get the lancero souce setup, then run full tune
        QtCore.QTimer.singleShot(wait_ms, lambda: self._cringeCommand("FULL_TUNE"))

    def channelIndicesAll(self):
        return list(range(len(self.channel_names)))

    def channelIndicesSignalOnly(self):
        return [i for (i, name) in enumerate(self.channel_names) if name.startswith("chan")]


class HostPortDialog(QtWidgets.QDialog):
    def __init__(self, host, port, disconnectReason, settings, parent=None):
        QtWidgets.QDialog.__init__(self, parent)
        self.setWindowIcon(QtGui.QIcon('dc.png'))
        PyQt5.uic.loadUi(os.path.join(os.path.dirname(__file__), "ui/host_port.ui"), self)
        self.hostName.setText(host)
        self.basePortSpin.setValue(port)
        self.settings = settings

        if disconnectReason and disconnectReason != "disconnect button":
            # give a clear message about why disconnections happen
            dialog = QtWidgets.QMessageBox()
            dialog.setText("disconnected because: {}".format(disconnectReason))
            dialog.exec_()

    def run(self):
        retval = self.exec_()
        if retval != QtWidgets.QDialog.Accepted:
            return (None, None)

        host = self.hostName.text()
        port = self.basePortSpin.value()
        self.settings.setValue("host", host)
        self.settings.setValue("port", int(port))
        return (host, port)


def main():
    if sys.version_info.major <= 2:
        print("WARNING: *** Only Python 3 is supported. Python 2 no longer guaranteed to work. ***")
    settings = QSettings("NIST Quantum Sensors", "dastardcommander")

    app = QtWidgets.QApplication(sys.argv)
    host = settings.value("host", "localhost", type=str)
    port = settings.value("port", 5500, type=int)
    disconnectReason = ""
    while True:
        # Ask user what host:port to connect to.
        # TODO: accept a command-line argument to specify host:port.
        # If given, we'll bypass this dialog the first time through the loop.
        d = HostPortDialog(host=host, port=port, disconnectReason=disconnectReason,
                           settings=settings)
        host, port = d.run()
        # None, None indicates user cancelled the dialog.
        if host is None and port is None:
            return

        # One None is an invalid host:port pair
        if host is None or port is None or host == "" or port == "":
            print("Could not start dcom (Dastard Commander) without a valid host:port selection.")
            return
        try:
            client = rpc_client.JSONClient((host, port))
        except socket.error:
            print("Could not connect to Dastard at %s:%d" % (host, port))
            continue
        print("Dastard is at %s:%d" % (host, port))

        dc = MainWindow(client, host, port, settings)
        dc.show()
        retval = app.exec_()
        disconnectReason = dc.disconnectReason
        if not dc.reconnect:
            sys.exit(retval)


if __name__ == "__main__":
    main()<|MERGE_RESOLUTION|>--- conflicted
+++ resolved
@@ -874,11 +874,8 @@
             "AvailableCards": [],   # This is filled in only by server, not us.
             "Unwrapping": not self.neverUnwrapCheck.isChecked(),
             "UnwrapResetSamp": self.phaseResetSamplesBox.value(),
-<<<<<<< HEAD
-            "Bias": bias
-=======
-            "HostPortUDP": []
->>>>>>> ec2a00df
+            "HostPortUDP": [],
+            "Bias": bias,
         }
         for id in (1, 2, 3, 4):
             if not self.__dict__["udpActive%d" % id].isChecked():
