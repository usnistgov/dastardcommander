--- conflicted
+++ resolved
@@ -371,10 +371,6 @@
                 self.observeTab.ExperimentStateIncrementer.updateLabel(d)
                 self.observeWindow.ExperimentStateIncrementer.updateLabel(d)
 
-<<<<<<< HEAD
-=======
-
->>>>>>> 211db5c3
             else:
                 print("%s is not a topic we handle yet." % topic)
 
